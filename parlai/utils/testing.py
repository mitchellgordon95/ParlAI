#!/usr/bin/env python3

# Copyright (c) Facebook, Inc. and its affiliates.
# This source code is licensed under the MIT license found in the
# LICENSE file in the root directory of this source tree.

"""
General utilities for helping writing ParlAI unit and integration tests.
"""

import sys
import os
import unittest
import contextlib
import tempfile
import shutil
import io
import signal
from typing import Tuple


try:
    import torch

    TORCH_AVAILABLE = True
    GPU_AVAILABLE = torch.cuda.device_count() > 0
except ImportError:
    TORCH_AVAILABLE = False
    GPU_AVAILABLE = False

try:
    import git

    git_ = git.Git()
    GIT_AVAILABLE = True
except ImportError:
    git_ = None
    GIT_AVAILABLE = False

try:
<<<<<<< HEAD
    from subword_nmt import learn_bpe, apply_bpe  # noqa: F401
=======
    import subword_nmt  # noqa: F401
>>>>>>> 9964bcf4

    BPE_INSTALLED = True
except ImportError:
    BPE_INSTALLED = False


DEBUG = False  # change this to true to print to stdout anyway


def is_this_circleci():
    """
    Return if we are currently running in CircleCI.
    """
    return bool(os.environ.get('CIRCLECI'))


def skipUnlessTorch(testfn, reason='pytorch is not installed'):
    """
    Decorate a test to skip if torch is not installed.
    """
    return unittest.skipUnless(TORCH_AVAILABLE, reason)(testfn)


def skipIfGPU(testfn, reason='Test is CPU-only'):
    """
    Decorate a test to skip if a GPU is available.

    Useful for disabling hogwild tests.
    """
    return unittest.skipIf(GPU_AVAILABLE, reason)(testfn)


def skipUnlessGPU(testfn, reason='Test requires a GPU'):
    """
    Decorate a test to skip if no GPU is available.
    """
    return unittest.skipUnless(GPU_AVAILABLE, reason)(testfn)


def skipUnlessBPE(testfn, reason='Test requires a GPU'):
<<<<<<< HEAD
    """Decorate a test to skip if BPE is not installed."""
=======
    """
    Decorate a test to skip if BPE is not installed.
    """
>>>>>>> 9964bcf4
    return unittest.skipUnless(BPE_INSTALLED, reason)(testfn)


def skipIfCircleCI(testfn, reason='Test disabled in CircleCI'):
    """
    Decorate a test to skip if running on CircleCI.
    """
    return unittest.skipIf(is_this_circleci(), reason)(testfn)


class retry(object):
    """
    Decorator for flaky tests. Test is run up to ntries times, retrying on failure.

    :param ntries:
        the number of tries to attempt
    :param log_retry:
        if True, prints to stdout on retry to avoid being seen as "hanging"

    On the last time, the test will simply fail.

    >>> @retry(ntries=10)
    ... def test_flaky(self):
    ...     import random
    ...     self.assertLess(0.5, random.random())
    """

    def __init__(self, ntries=3, log_retry=False):
        self.ntries = ntries
        self.log_retry = log_retry

    def __call__(self, testfn):
        """
        Call testfn(), possibly multiple times on failureException.
        """
        from functools import wraps

        @wraps(testfn)
        def _wrapper(testself, *args, **kwargs):
            for _ in range(self.ntries - 1):
                try:
                    return testfn(testself, *args, **kwargs)
                except testself.failureException:
                    if self.log_retry:
                        print("Retrying {}".format(testfn))
            # last time, actually throw any errors there may be
            return testfn(testself, *args, **kwargs)

        return _wrapper


def git_ls_files(root=None, skip_nonexisting=True):
    """
    List all files tracked by git.
    """
    filenames = git_.ls_files(root).split('\n')
    if skip_nonexisting:
        filenames = [fn for fn in filenames if os.path.exists(fn)]
    return filenames


def git_ls_dirs(root=None):
    """
    List all folders tracked by git.
    """
    dirs = set()
    for fn in git_ls_files(root):
        dirs.add(os.path.dirname(fn))
    return list(dirs)


def git_changed_files(skip_nonexisting=True):
    """
    List all the changed files in the git repository.

    :param bool skip_nonexisting:
        If true, ignore files that don't exist on disk. This is useful for
        disregarding files created in master, but don't exist in HEAD.
    """
    fork_point = git_.merge_base('origin/master', 'HEAD').strip()
    filenames = git_.diff('--name-only', fork_point).split('\n')
    if skip_nonexisting:
        filenames = [fn for fn in filenames if os.path.exists(fn)]
    return filenames


def git_commit_messages():
    """
    Output each commit message between here and master.
    """
    fork_point = git_.merge_base('origin/master', 'HEAD').strip()
    messages = git_.log(fork_point + '..HEAD')
    return messages


def is_new_task_filename(filename):
    """
    Check if a given filename counts as a new task.

    Used in tests and test triggers, and only here to avoid redundancy.
    """
    return (
        'parlai/tasks' in filename
        and 'README' not in filename
        and 'task_list.py' not in filename
    )


class TeeStringIO(io.StringIO):
    """
    StringIO which also prints to stdout.

    Used in case of DEBUG=False to make sure we get verbose output.
    """

    def __init__(self, *args):
        self.stream = sys.stdout
        super().__init__(*args)

    def write(self, data):
        """
        Write data to stdout and the buffer.
        """
        if DEBUG and self.stream:
            self.stream.write(data)
        super().write(data)

    def __str__(self):
        return self.getvalue()


@contextlib.contextmanager
def capture_output():
    """
    Suppress all logging output into a single buffer.

    Use as a context manager.

    >>> with capture_output() as output:
    ...     print('hello')
    >>> output.getvalue()
    'hello'
    """
    sio = TeeStringIO()
    with contextlib.redirect_stdout(sio), contextlib.redirect_stderr(sio):
        yield sio


@contextlib.contextmanager
def tempdir():
    """
    Create a temporary directory.

    Use as a context manager so the directory is automatically cleaned up.

    >>> with tempdir() as tmpdir:
    ...    print(tmpdir)  # prints a folder like /tmp/randomname
    """
    d = tempfile.mkdtemp()
    yield d
    shutil.rmtree(d)


@contextlib.contextmanager
def timeout(time: int = 30):
    """
    Raise a timeout if a function does not return in time `time`.

    Use as a context manager, so that the signal class can reset it's alarm for
    `SIGALARM`

    :param int time:
        Time in seconds to wait for timeout. Default is 30 seconds.
    """
    assert time >= 0, 'Time specified in timeout must be nonnegative.'

    def _handler(signum, frame):
        raise TimeoutError

    signal.signal(signal.SIGALRM, _handler)
    signal.alarm(time)

    try:
        yield
    except TimeoutError as e:
        raise e
    finally:
        signal.signal(signal.SIGALRM, signal.SIG_IGN)


def train_model(opt):
    """
    Run through a TrainLoop.

    If model_file is not in opt, then this helper will create a temporary
    directory to store the model, dict, etc.

    :return: (stdout, valid_results, test_results)
    :rtype: (str, dict, dict)
    """
    import parlai.scripts.train_model as tms

    with capture_output() as output:
        with tempdir() as tmpdir:
            if 'model_file' not in opt:
                opt['model_file'] = os.path.join(tmpdir, 'model')
            if 'dict_file' not in opt:
                opt['dict_file'] = os.path.join(tmpdir, 'model.dict')
            parser = tms.setup_args()
            # needed at the very least to set the overrides.
            parser.set_params(**opt)
            parser.set_params(log_every_n_secs=10)
            popt = parser.parse_args([], print_args=False)
            # in some rare cases, like for instance if the model class also
            # overrides its default params, the params override will not
            # be taken into account.
            for k, v in opt.items():
                popt[k] = v
            tl = tms.TrainLoop(popt)
            valid, test = tl.train()

    return (output.getvalue(), valid, test)


def eval_model(opt, skip_valid=False, skip_test=False, valid_datatype=None):
    """
    Run through an evaluation loop.

    :param opt:
        Any non-default options you wish to set.
    :param bool skip_valid:
        If true skips the valid evaluation, and the second return value will be None.
    :param bool skip_test:
        If true skips the test evaluation, and the third return value will be None.
    :param str valid_datatype:
        If custom datatype required for valid, e.g. train:evalmode, specify here

    :return: (stdout, valid_results, test_results)
    :rtype: (str, dict, dict)

    If model_file is not in opt, then this helper will create a temporary directory
    to store the model files, and clean up afterwards. You can keep the directory
    by disabling autocleanup
    """
    import parlai.scripts.eval_model as ems

    parser = ems.setup_args()
    parser.set_params(**opt)
    parser.set_params(log_every_n_secs=10)
    popt = parser.parse_args([], print_args=False)

    if popt.get('model_file') and not popt.get('dict_file'):
        popt['dict_file'] = popt['model_file'] + '.dict'

    with capture_output() as output:
        popt['datatype'] = 'valid' if valid_datatype is None else valid_datatype
        valid = None if skip_valid else ems.eval_model(popt)
        popt['datatype'] = 'test'
        test = None if skip_test else ems.eval_model(popt)

    return (output.getvalue(), valid, test)


def display_data(opt):
    """
    Run through a display data run.

    :return: (stdout_train, stdout_valid, stdout_test)
    :rtype: (str, str, str)
    """
    import parlai.scripts.display_data as dd

    parser = dd.setup_args()
    parser.set_params(**opt)
    popt = parser.parse_args([], print_args=False)

    with capture_output() as train_output:
        popt['datatype'] = 'train:stream'
        dd.display_data(popt)
    with capture_output() as valid_output:
        popt['datatype'] = 'valid:stream'
        dd.display_data(popt)
    with capture_output() as test_output:
        popt['datatype'] = 'test:stream'
        dd.display_data(popt)

    return (train_output.getvalue(), valid_output.getvalue(), test_output.getvalue())


def display_model(opt) -> Tuple[str, str, str]:
    """
    Run display_model.py.

    :return: (stdout_train, stdout_valid, stdout_test)
    """
    import parlai.scripts.display_model as dm

    parser = dm.setup_args()
    parser.set_params(**opt)
    popt = parser.parse_args([], print_args=False)
    with capture_output() as train_output:
        # evalmode so that we don't hit train_step
        popt['datatype'] = 'train:evalmode:stream'
        dm.display_model(popt)
    with capture_output() as valid_output:
        popt['datatype'] = 'valid:stream'
        dm.display_model(popt)
    with capture_output() as test_output:
        popt['datatype'] = 'test:stream'
        dm.display_model(popt)
    return (train_output.getvalue(), valid_output.getvalue(), test_output.getvalue())


def download_unittest_models():
    """
    Download the unittest pretrained models.
    """
    from parlai.core.params import ParlaiParser
    from parlai.core.build_data import download_models

    opt = ParlaiParser().parse_args([], print_args=False)
    model_filenames = [
        'seq2seq.tar.gz',
        'transformer_ranker.tar.gz',
        'transformer_generator2.tar.gz',
        'memnn.tar.gz',
    ]
    with capture_output():
        download_models(opt, model_filenames, 'unittest', version='v3.0')<|MERGE_RESOLUTION|>--- conflicted
+++ resolved
@@ -38,11 +38,7 @@
     GIT_AVAILABLE = False
 
 try:
-<<<<<<< HEAD
-    from subword_nmt import learn_bpe, apply_bpe  # noqa: F401
-=======
     import subword_nmt  # noqa: F401
->>>>>>> 9964bcf4
 
     BPE_INSTALLED = True
 except ImportError:
@@ -83,13 +79,9 @@
 
 
 def skipUnlessBPE(testfn, reason='Test requires a GPU'):
-<<<<<<< HEAD
-    """Decorate a test to skip if BPE is not installed."""
-=======
     """
     Decorate a test to skip if BPE is not installed.
     """
->>>>>>> 9964bcf4
     return unittest.skipUnless(BPE_INSTALLED, reason)(testfn)
 
 
