--- conflicted
+++ resolved
@@ -72,7 +72,6 @@
         'ppl,f1,accuracy,hits@1,rouge,bleu'
         'the rouge metrics will be computed as rouge-1, rouge-2 and rouge-l',
     )
-<<<<<<< HEAD
     parser.add_argument(
         '--text-path',
         type=str,
@@ -85,9 +84,7 @@
         default=None,
         help='Where to save labels to',
     )
-=======
     WorldLogger.add_cmdline_args(parser)
->>>>>>> 9964bcf4
     TensorboardLogger.add_cmdline_args(parser)
     parser.set_defaults(datatype='valid')
     return parser
